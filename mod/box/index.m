--- conflicted
+++ resolved
@@ -401,12 +401,9 @@
 - (void) initIterator: (struct iterator *) iterator :(void *) key
 			:(int) part_count
 {
-<<<<<<< HEAD
-	assert(iterator->next = hash_iterator_next);
-=======
+	assert(iterator->next = hash_iterator_next);
 	(void) part_count; /* Silence gcc warning in release mode. */
 
->>>>>>> 5bf0a7af
 	struct hash_iterator *it = hash_iterator(iterator);
 
 	if (part_count != 1)
