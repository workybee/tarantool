--- conflicted
+++ resolved
@@ -154,11 +154,7 @@
 	(void *) tuple_id_get_data_end,
 	(void *) tuple_id_get_data_size,
 	(void *) exception_get_string,
-<<<<<<< HEAD
-	(void *) exception_get_int
-=======
 	(void *) exception_get_int,
 	(void *) tnt_EVP_CIPHER_key_length,
 	(void *) tnt_EVP_CIPHER_iv_length,
->>>>>>> d989af74
 };