/*
 * Redistribution and use in source and binary forms, with or
 * without modification, are permitted provided that the following
 * conditions are met:
 *
 * 1. Redistributions of source code must retain the above
 *    copyright notice, this list of conditions and the
 *    following disclaimer.
 *
 * 2. Redistributions in binary form must reproduce the above
 *    copyright notice, this list of conditions and the following
 *    disclaimer in the documentation and/or other materials
 *    provided with the distribution.
 *
 * THIS SOFTWARE IS PROVIDED BY <COPYRIGHT HOLDER> ``AS IS'' AND
 * ANY EXPRESS OR IMPLIED WARRANTIES, INCLUDING, BUT NOT LIMITED
 * TO, THE IMPLIED WARRANTIES OF MERCHANTABILITY AND FITNESS FOR
 * A PARTICULAR PURPOSE ARE DISCLAIMED. IN NO EVENT SHALL
 * <COPYRIGHT HOLDER> OR CONTRIBUTORS BE LIABLE FOR ANY DIRECT,
 * INDIRECT, INCIDENTAL, SPECIAL, EXEMPLARY, OR CONSEQUENTIAL
 * DAMAGES (INCLUDING, BUT NOT LIMITED TO, PROCUREMENT OF
 * SUBSTITUTE GOODS OR SERVICES; LOSS OF USE, DATA, OR PROFITS; OR
 * BUSINESS INTERRUPTION) HOWEVER CAUSED AND ON ANY THEORY OF
 * LIABILITY, WHETHER IN CONTRACT, STRICT LIABILITY, OR TORT
 * (INCLUDING NEGLIGENCE OR OTHERWISE) ARISING IN ANY WAY OUT OF
 * THE USE OF THIS SOFTWARE, EVEN IF ADVISED OF THE POSSIBILITY OF
 * SUCH DAMAGE.
 */
#include <replication.h>
#include <say.h>
#include <fiber.h>
extern "C" {
#include <cfg/warning.h>
#include <cfg/tarantool_box_cfg.h>
} /* extern "C" */
#include <stddef.h>

#include <stddef.h>
#include <sys/types.h>
#include <sys/socket.h>
#include <sys/wait.h>
#include <sys/uio.h>
#include <netinet/in.h>
#include <arpa/inet.h>
#include <limits.h>
#include <fcntl.h>

#include "fiber.h"
#include "recovery.h"
#include "log_io.h"
#include "evio.h"

/** Replication topology
 * ----------------------
 *
 * Tarantool replication consists of 3 interacting processes:
 * master, spawner and replication relay.
 *
 * The spawner is created at server start, and master communicates
 * with the spawner using a socketpair(2). Replication relays are
 * created by the spawner and handle one client connection each.
 *
 * The master process binds to replication_port and accepts
 * incoming connections. This is done in the master to be able to
 * correctly handle RELOAD CONFIGURATION, which happens in the
 * master, and, in future, perform authentication of replication
 * clients.
 *
 * Once a client socket is accepted, it is sent to the spawner
 * process, through the master's end of the socket pair.
 *
 * The spawner listens on the receiving end of the socket pair and
 * for every received socket creates a replication relay, which is
 * then responsible for sending write ahead logs to the replica.
 *
 * Upon shutdown, the master closes its end of the socket pair.
 * The spawner then reads EOF from its end, terminates all
 * children and exits.
 */
static int master_to_spawner_socket;

/** Accept a new connection on the replication port: push the accepted socket
 * to the spawner.
 */
static void
replication_on_accept(struct evio_service *service __attribute__((unused)),
		      int fd, struct sockaddr_in *addr __attribute__((unused)));

/** Send a file descriptor to replication relay spawner.
 *
 * Invoked when spawner's end of the socketpair becomes ready.
 */
static void
replication_send_socket(ev_io *watcher, int events __attribute__((unused)));

/** Replication spawner process */
static struct spawner {
	/** reading end of the socket pair with the master */
	int sock;
	/** non-zero if got a terminating signal */
	sig_atomic_t killed;
	/** child process count */
	sig_atomic_t child_count;
} spawner;

/** Initialize spawner process.
 *
 * @param sock the socket between the main process and the spawner.
 */
static void
spawner_init(int sock);

/** Spawner main loop. */
static void
spawner_main_loop();

/** Shutdown spawner and all its children. */
static void
spawner_shutdown();

/** Handle SIGINT, SIGTERM, SIGHUP. */
static void
spawner_signal_handler(int signal);

/** Handle SIGCHLD: collect status of a terminated child.  */
static void
spawner_sigchld_handler(int signal __attribute__((unused)));

/** Create a replication relay.
 *
 * @return 0 on success, -1 on error
 */
static int
spawner_create_replication_relay(int client_sock);

/** Shut down all relays when shutting down the spawner. */
static void
spawner_shutdown_children();

/** Initialize replication relay process. */
static void
replication_relay_loop(int client_sock);

/*
 * ------------------------------------------------------------------------
 * replication module
 * ------------------------------------------------------------------------
 */

/** Check replication module configuration. */
int
replication_check_config(struct tarantool_cfg *config)
{
	if (config->replication_port < 0 ||
	    config->replication_port >= USHRT_MAX) {
		say_error("invalid replication port value: %" PRId32,
			  config->replication_port);
		return -1;
	}

	return 0;
}

/** Pre-fork replication spawner process. */
void
replication_prefork()
{
	if (cfg.replication_port == 0) {
		/* replication is not needed, do nothing */
		return;
	}
	int sockpair[2];
	/*
	 * Create UNIX sockets to communicate between the main and
	 * spawner processes.
         */
	if (socketpair(PF_LOCAL, SOCK_STREAM, 0, sockpair) != 0)
		panic_syserror("socketpair");

	/* create spawner */
	pid_t pid = fork();
	if (pid == -1)
		panic_syserror("fork");

	if (pid != 0) {
		/* parent process: tarantool */
		close(sockpair[1]);
		master_to_spawner_socket = sockpair[0];
		sio_setfl(master_to_spawner_socket, O_NONBLOCK, 1);
	} else {
		ev_default_fork();
		ev_loop(EVLOOP_NONBLOCK);
		/* child process: spawner */
		close(sockpair[0]);
		/*
		 * Move to an own process group, to not receive
		 * signals from the controlling tty.
		 */
		setpgid(0, 0);
		spawner_init(sockpair[1]);
	}
}

/**
 * Create a fiber which accepts client connections and pushes them
 * to replication spawner.
 */

void
replication_init(const char *bind_ipaddr, int replication_port)
{
	if (replication_port == 0)
		return;                        /* replication is not in use */

	static struct evio_service replication;

	evio_service_init(&replication, "replication", bind_ipaddr,
			  replication_port, replication_on_accept, NULL);

	evio_service_start(&replication);
}


/*-----------------------------------------------------------------------------*/
/* replication accept/sender fibers                                            */
/*-----------------------------------------------------------------------------*/

/** Replication acceptor fiber handler. */
static void
replication_on_accept(struct evio_service *service __attribute__((unused)),
		      int fd,
		      struct sockaddr_in *addr __attribute__((unused)))
{
	/*
	 * Drop the O_NONBLOCK flag, which was possibly
	 * inherited from the acceptor fd (happens on
	 * Darwin).
         */
	sio_setfl(fd, O_NONBLOCK, 0);

	struct ev_io *io = (struct ev_io *) malloc(sizeof(struct ev_io));
	if (io == NULL) {
		close(fd);
		return;
	}
	io->data = (void *) (intptr_t) fd;
	ev_io_init(io, replication_send_socket, master_to_spawner_socket, EV_WRITE);
	ev_io_start(io);
}


/** Send a file descriptor to the spawner. */
static void
replication_send_socket(ev_io *watcher, int events __attribute__((unused)))
{
	int client_sock = (intptr_t) watcher->data;
	struct msghdr msg;
	struct iovec iov[1];
	char control_buf[CMSG_SPACE(sizeof(int))];
	struct cmsghdr *control_message = NULL;
	int cmd_code = 0;

	iov[0].iov_base = &cmd_code;
	iov[0].iov_len = sizeof(cmd_code);

	memset(&msg, 0, sizeof(msg));

	msg.msg_name = NULL;
	msg.msg_namelen = 0;
	msg.msg_iov = iov;
	msg.msg_iovlen = 1;
	msg.msg_control = control_buf;
	msg.msg_controllen = sizeof(control_buf);

	control_message = CMSG_FIRSTHDR(&msg);
	control_message->cmsg_len = CMSG_LEN(sizeof(int));
	control_message->cmsg_level = SOL_SOCKET;
	control_message->cmsg_type = SCM_RIGHTS;
	*((int *) CMSG_DATA(control_message)) = client_sock;

	/* Send the client socket to the spawner. */
	if (sendmsg(master_to_spawner_socket, &msg, 0) < 0)
		say_syserror("sendmsg");

	ev_io_stop(watcher);
	free(watcher);
	/* Close client socket in the main process. */
	close(client_sock);
}


void
replication_handshake(int fd, const char *who)
{
	uint32_t greeting[3] = { xlog_format, tarantool_version_id(), 0};
	uint32_t replica_greeting[3] = { 0 };
	sio_writen(fd, greeting, sizeof(greeting));
	sio_readn(fd, replica_greeting, sizeof(replica_greeting));
	if (replica_greeting[0] != greeting[0]) {
		say_error("unsupported %s xlog format %d",
			  who, replica_greeting[0]);
		panic("handshake failed");
	}
}

int
replica_connect(const char *replication_source)
{
	char ip_addr[32];
	int port;
	struct sockaddr_in addr;
	memset(&addr, 0, sizeof(addr));

	int rc = sscanf(replication_source, "%31[^:]:%i",
			ip_addr, &port);

	assert(rc == 2);
	(void)rc;

	addr.sin_family = AF_INET;
	if (inet_aton(ip_addr, (in_addr*)&addr.sin_addr.s_addr) < 0)
		panic_syserror("inet_aton: %s", ip_addr);

	addr.sin_port = htons(port);

	int master = sio_socket(AF_INET, SOCK_STREAM, IPPROTO_TCP);
	FDGuard guard(master);
	sio_connect(master, &addr, sizeof(addr));

	replication_handshake(master, "master");
	guard.fd = -1;
	return master;
}

/*--------------------------------------------------------------------------*
 * spawner process                                                          *
 * -------------------------------------------------------------------------*/

/** Initialize the spawner. */

static void
spawner_init(int sock)
{
<<<<<<< HEAD
	char name[FIBER_NAME_MAX];
=======
>>>>>>> c604bd2b
	struct sigaction sa;

	title("spawner", NULL);
	fiber_set_name(fiber, status);

	/* init replicator process context */
	spawner.sock = sock;

	/* init signals */
	memset(&sa, 0, sizeof(sa));
	sigemptyset(&sa.sa_mask);

	/*
	 * The spawner normally does not receive any signals,
	 * except when sent by a system administrator.
	 * When the master process terminates, it closes its end
	 * of the socket pair and this signals to the spawner that
	 * it's time to die as well. But before exiting, the
	 * spawner must kill and collect all active replication
	 * relays. This is why we need to change the default
	 * signal action here.
	 */
	sa.sa_handler = spawner_signal_handler;

	if (sigaction(SIGHUP, &sa, NULL) == -1 ||
	    sigaction(SIGINT, &sa, NULL) == -1 ||
	    sigaction(SIGTERM, &sa, NULL) == -1)
		say_syserror("sigaction");

	sa.sa_handler = spawner_sigchld_handler;

	if (sigaction(SIGCHLD, &sa, NULL) == -1)
		say_syserror("sigaction");

	sa.sa_handler = SIG_IGN;
	/*
	 * Ignore SIGUSR1, SIGUSR1 is used to make snapshots,
	 * and if someone wrote a faulty regexp for `ps' and
	 * fed it to `kill' the replication shouldn't die.
	 * Ignore SIGUSR2 as well, since one can be pretty
	 * inventive in ways of shooting oneself in the foot.
	 * Ignore SIGPIPE, otherwise we may receive SIGPIPE
	 * when trying to write to the log.
	 */
	if (sigaction(SIGUSR1, &sa, NULL) == -1 ||
	    sigaction(SIGUSR2, &sa, NULL) == -1 ||
	    sigaction(SIGPIPE, &sa, NULL) == -1) {

		say_syserror("sigaction");
	}

	say_crit("initialized");
	spawner_main_loop();
}



static int
spawner_unpack_cmsg(struct msghdr *msg)
{
	struct cmsghdr *control_message;
	for (control_message = CMSG_FIRSTHDR(msg);
	     control_message != NULL;
	     control_message = CMSG_NXTHDR(msg, control_message))
		if ((control_message->cmsg_level == SOL_SOCKET) &&
		    (control_message->cmsg_type == SCM_RIGHTS))
			return *((int *) CMSG_DATA(control_message));
	assert(false);
	return -1;
}

/** Replication spawner process main loop. */
static void
spawner_main_loop()
{
	struct msghdr msg;
	struct iovec iov[1];
	char control_buf[CMSG_SPACE(sizeof(int))];
	int cmd_code = 0;
	int client_sock;

	iov[0].iov_base = &cmd_code;
	iov[0].iov_len = sizeof(cmd_code);

	msg.msg_name = NULL;
	msg.msg_namelen = 0;
	msg.msg_iov = iov;
	msg.msg_iovlen = 1;
	msg.msg_control = control_buf;
	msg.msg_controllen = sizeof(control_buf);

	while (!spawner.killed) {
		int msglen = recvmsg(spawner.sock, &msg, 0);
		if (msglen > 0) {
			client_sock = spawner_unpack_cmsg(&msg);
			spawner_create_replication_relay(client_sock);
		} else if (msglen == 0) { /* orderly master shutdown */
			say_info("Exiting: master shutdown");
			break;
		} else { /* msglen == -1 */
			if (errno != EINTR)
				say_syserror("recvmsg");
			/* continue, the error may be temporary */
		}
	}
	spawner_shutdown();
}

/** Replication spawner shutdown. */
static void
spawner_shutdown()
{
	/*
	 * There is no need to ever use signals with the spawner
	 * process. If someone did send spawner a signal by
	 * mistake, at least make a squeak in the error log before
	 * dying.
	 */
	if (spawner.killed)
		say_info("Terminated by signal %d", (int) spawner.killed);

	/* close socket */
	close(spawner.sock);

	/* kill all children */
	spawner_shutdown_children();

	exit(EXIT_SUCCESS);
}

/** Replication spawner signal handler for terminating signals. */
static void spawner_signal_handler(int signal)
{
	spawner.killed = signal;
}

/** Wait for a terminated child. */
static void
spawner_sigchld_handler(int signo __attribute__((unused)))
{
	static const char waitpid_failed[] = "spawner: waitpid() failed\n";
	do {
		int exit_status;
		pid_t pid = waitpid(-1, &exit_status, WNOHANG);
		switch (pid) {
		case -1:
			if (errno != ECHILD) {
				int r = write(sayfd, waitpid_failed,
					      sizeof(waitpid_failed) - 1);
				(void) r; /* -Wunused-result warning suppression */
			}
			return;
		case 0: /* no more changes in children status */
			return;
		default:
			spawner.child_count--;
		}
	} while (spawner.child_count > 0);
}

/** Create replication client handler process. */
static int
spawner_create_replication_relay(int client_sock)
{
	pid_t pid = fork();

	if (pid < 0) {
		say_syserror("fork");
		return -1;
	}

	if (pid == 0) {
		ev_default_fork();
		ev_loop(EVLOOP_NONBLOCK);
		close(spawner.sock);
		replication_relay_loop(client_sock);
	} else {
		spawner.child_count++;
		close(client_sock);
		say_info("created a replication relay: pid = %d", (int) pid);
	}

	return 0;
}

/** Replicator spawner shutdown: kill and wait for children. */
static void
spawner_shutdown_children()
{
	int kill_signo = SIGTERM, signo;
	sigset_t mask, orig_mask, alarm_mask;

retry:
	sigemptyset(&mask);
	sigaddset(&mask, SIGCHLD);
	sigaddset(&mask, SIGALRM);
	/*
	 * We're going to kill the entire process group, which
	 * we're part of. Handle the signal sent to ourselves.
	 */
	sigaddset(&mask, kill_signo);

	if (spawner.child_count == 0)
		return;

	/* Block SIGCHLD and SIGALRM to avoid races. */
	if (sigprocmask(SIG_BLOCK, &mask, &orig_mask)) {
		say_syserror("sigprocmask");
		return;
	}

	/* We'll wait for children no longer than 5 sec.  */
	alarm(5);

	say_info("sending signal %d to %d children", kill_signo,
		 (int) spawner.child_count);

	kill(0, kill_signo);

	say_info("waiting for children for up to 5 seconds");

	while (spawner.child_count > 0) {
		sigwait(&mask, &signo);
		if (signo == SIGALRM) {         /* timed out */
			break;
		}
		else if (signo != kill_signo) {
			assert(signo == SIGCHLD);
			spawner_sigchld_handler(signo);
		}
	}

	/* Reset the alarm. */
	alarm(0);

	/* Clear possibly pending SIGALRM. */
	sigpending(&alarm_mask);
	if (sigismember(&alarm_mask, SIGALRM)) {
		sigemptyset(&alarm_mask);
		sigaddset(&alarm_mask, SIGALRM);
		sigwait(&alarm_mask, &signo);
	}

	/* Restore the old mask. */
	if (sigprocmask(SIG_SETMASK, &orig_mask, NULL)) {
		say_syserror("sigprocmask");
		return;
	}

	if (kill_signo == SIGTERM) {
		kill_signo = SIGKILL;
		goto retry;
	}
}

/** A libev callback invoked when a relay client socket is ready
 * for read. This currently only happens when the client closes
 * its socket, and we get an EOF.
 */
static void
replication_relay_recv(struct ev_io *w, int __attribute__((unused)) revents)
{
	int client_sock = (int) (intptr_t) w->data;
	uint8_t data;

	int rc = recv(client_sock, &data, sizeof(data), 0);

	if (rc == 0 || (rc < 0 && errno == ECONNRESET)) {
		say_info("the client has closed its replication socket, exiting");
		exit(EXIT_SUCCESS);
	}
	if (rc < 0)
		say_syserror("recv");

	exit(EXIT_FAILURE);
}


/** Send a single row to the client. */
static int
replication_relay_send_row(void *param, const char *row, uint32_t rowlen)
{
	int client_sock = (int) (intptr_t) param;
	ssize_t bytes, len = rowlen;
	while (len > 0) {
		bytes = write(client_sock, row, len);
		if (bytes < 0) {
			if (errno == EPIPE) {
				/* socket closed on opposite site */
				goto shutdown_handler;
			}
			panic_syserror("write");
		}
		len -= bytes;
		row += bytes;
	}

	return 0;
shutdown_handler:
	say_info("the client has closed its replication socket, exiting");
	exit(EXIT_SUCCESS);
}

static void
replication_relay_send_snapshot(int client_sock)
{
	FDGuard guard_replica(client_sock);
	struct log_dir dir = snap_dir;
	dir.dirname = cfg.snap_dir;
	int64_t lsn = greatest_lsn(&dir);
	const char *filename = format_filename(&dir, lsn, NONE);
	int snapshot = open(filename, O_RDONLY);
	if (snapshot < 0)
		panic_syserror("can't find/open snapshot");

	FDGuard guard_snapshot(snapshot);

	struct stat st;
	if (fstat(snapshot, &st) != 0)
		panic_syserror("fstat");

	uint64_t header[2];
	header[0] = lsn;
	header[1] = st.st_size;
	sio_writen(client_sock, header, sizeof(header));
	sio_sendfile(client_sock, snapshot, NULL, header[1]);

	exit(EXIT_SUCCESS);
}

/** The main loop of replication client service process. */
static void
replication_relay_loop(int client_sock)
{
<<<<<<< HEAD
	char name[FIBER_NAME_MAX];
=======
>>>>>>> c604bd2b
	struct sigaction sa;
	int64_t lsn;

	/* Set process title and fiber name.
	 * Even though we use only the main fiber, the logger
	 * uses the current fiber name.
	 */
	struct sockaddr_in peer;
	socklen_t addrlen = sizeof(peer);
	getpeername(client_sock, ((struct sockaddr*)&peer), &addrlen);
	title("relay", "%s", sio_strfaddr(&peer));
	fiber_set_name(fiber, status);

	/* init signals */
	memset(&sa, 0, sizeof(sa));
	sigemptyset(&sa.sa_mask);

	/* Reset all signals to their defaults. */
	sa.sa_handler = SIG_DFL;
	if (sigaction(SIGCHLD, &sa, NULL) == -1 ||
	    sigaction(SIGHUP, &sa, NULL) == -1 ||
	    sigaction(SIGINT, &sa, NULL) == -1 ||
	    sigaction(SIGTERM, &sa, NULL) == -1)
		say_syserror("sigaction");

	/*
	 * Ignore SIGPIPE, we already handle EPIPE.
	 * Ignore SIGUSR1, SIGUSR1 is used to make snapshots,
	 * and if someone wrote a faulty regexp for `ps' and
	 * fed it to `kill' the replication shouldn't die.
	 * Ignore SIGUSR2 as well, since one can be pretty
	 * inventive in ways of shooting oneself in the foot.
	 */
	sa.sa_handler = SIG_IGN;
	if (sigaction(SIGPIPE, &sa, NULL) == -1 ||
	    sigaction(SIGUSR1, &sa, NULL) == -1 ||
	    sigaction(SIGUSR2, &sa, NULL) == -1) {

		say_syserror("sigaction");
	}

	replication_handshake(client_sock, "replica");
	uint32_t request;
	sio_readn(client_sock, &request, sizeof(request));
	if (request == RPL_GET_SNAPSHOT) {
		replication_relay_send_snapshot(client_sock); /* exits */
	}
	if (request != RPL_GET_WAL) {
		say_error("unknown replica request:  %d", request);
		exit(EXIT_FAILURE);
	}
	sio_readn(client_sock, &lsn, sizeof(lsn));

	/* init libev events handlers */
	ev_default_loop(0);

	/*
	 * Init a read event: when replica closes its end
	 * of the socket, we can read EOF and shutdown the
	 * relay.
	 */
	struct ev_io sock_read_ev;
	sock_read_ev.data = (void *)(intptr_t) client_sock;
	ev_io_init(&sock_read_ev, replication_relay_recv, client_sock, EV_READ);
	ev_io_start(&sock_read_ev);

	/* Initialize the recovery process */
	recovery_init(cfg.snap_dir, cfg.wal_dir,
		      replication_relay_send_row, (void *)(intptr_t) client_sock,
		      INT32_MAX);
	/*
	 * Note that recovery starts with lsn _NEXT_ to
	 * the confirmed one.
	 */
	recovery_state->lsn = recovery_state->confirmed_lsn = lsn - 1;
	recover_existing_wals(recovery_state);
	/* Found nothing. */
	if (recovery_state->lsn == lsn - 1)
		say_error("can't find WAL containing record with lsn: %" PRIi64, lsn);
	recovery_follow_local(recovery_state, 0.1);

	ev_loop(0);

	say_crit("exiting the relay loop");
	exit(EXIT_SUCCESS);
}<|MERGE_RESOLUTION|>--- conflicted
+++ resolved
@@ -341,10 +341,6 @@
 static void
 spawner_init(int sock)
 {
-<<<<<<< HEAD
-	char name[FIBER_NAME_MAX];
-=======
->>>>>>> c604bd2b
 	struct sigaction sa;
 
 	title("spawner", NULL);
@@ -679,10 +675,6 @@
 static void
 replication_relay_loop(int client_sock)
 {
-<<<<<<< HEAD
-	char name[FIBER_NAME_MAX];
-=======
->>>>>>> c604bd2b
 	struct sigaction sa;
 	int64_t lsn;
 
