--- conflicted
+++ resolved
@@ -761,7 +761,6 @@
         return nil
     end
 
-<<<<<<< HEAD
     local iproto
     if type(proto) == 'string' then
         local p = ffi.C.getprotobyname(proto)
@@ -772,20 +771,6 @@
         iproto = p.p_proto
     else
         iproto = tonumber(proto)
-=======
-
-    local iproto
-
-    if type(proto) == 'number' then
-        iproto = proto
-    else
-        local p = ffi.C.getprotobyname(proto)
-        if p == nil then
-            box.errno(box.errno.EINVAL)
-            return nil
-        end
-        iproto = p.p_proto
->>>>>>> 910ce401
     end
 
     local fh = ffi.C.socket(idomain, itype, iproto)
@@ -948,9 +933,6 @@
     return nil
 end
 
-<<<<<<< HEAD
-socket_mt = {
-=======
 local function tcp_server_remote(list, prepare, handler)
     local slist = {}
 
@@ -973,11 +955,11 @@
             if s ~= nil then
                 s:close()
             end
-            local save_errno = box.errno()
+            local save_errno = boxerrno()
             for _, s in pairs(slist) do
                 s:close()
             end
-            box.errno(save_errno)
+            boxerrno(save_errno)
             return nil
         end
 
@@ -998,8 +980,8 @@
     end
 
     for _, s in pairs(server.s) do
-        box.fiber.wrap(function(s)
-            box.fiber.name(sprintf("listen_fd=%d",s.fh))
+        fiber.create(function(s)
+            fiber.name(sprintf("listen_fd=%d",s.fh))
 
             while s:readable() do
                 
@@ -1009,7 +991,7 @@
                     break
                 end
 
-                box.fiber.wrap(function(sc)
+                fiber.create(function(sc)
                     pcall(handler, sc)
                     sc:close()
                 end, sc)
@@ -1018,7 +1000,6 @@
     end
 
     return server
-
 end
 
 local function tcp_server(host, port, prepare, handler, timeout)
@@ -1044,24 +1025,22 @@
     return tcp_server_remote(dns, prepare, handler)
 end
 
-box.socket.internal = {
-    socket_mt   = {
->>>>>>> 910ce401
-        __index     = socket_methods,
-        __tostring  = function(self)
-            local save_errno = self._errno
-            local name = sprintf("fd %d", self.fh)
-            local aka = self:name()
-            if aka ~= nil then
-                name = sprintf("%s, aka %s:%s", name, aka.host, aka.port)
-            end
-            local peer = self:peer(self)
-            if peer ~= nil then
-                name = sprintf("%s, peer %s:%s", name, peer.host, peer.port)
-            end
-            self._errno = save_errno
-            return name
-        end
+socket_mt   = {
+    __index     = socket_methods,
+    __tostring  = function(self)
+        local save_errno = self._errno
+        local name = sprintf("fd %d", self.fh)
+        local aka = self:name()
+        if aka ~= nil then
+            name = sprintf("%s, aka %s:%s", name, aka.host, aka.port)
+        end
+        local peer = self:peer(self)
+        if peer ~= nil then
+            name = sprintf("%s, peer %s:%s", name, peer.host, peer.port)
+        end
+        self._errno = save_errno
+        return name
+    end
 }
 
 if package.loaded.socket == nil then
@@ -1069,17 +1048,12 @@
 end
 
 package.loaded.socket.tcp_connect = tcp_connect
--- package.loaded.socket.tcp_server = tcp_server
+package.loaded.socket.tcp_server = tcp_server
 
 setmetatable(package.loaded.socket, {
     __call = function(self, ...) return create_socket(...) end,
     __index = {
         getaddrinfo = getaddrinfo,
-<<<<<<< HEAD
-=======
-        tcp_connect = tcp_connect,
-        tcp_server  = tcp_server
->>>>>>> 910ce401
     }
 })
 
