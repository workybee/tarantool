--- conflicted
+++ resolved
@@ -156,19 +156,16 @@
 	/*100 */_(ER_FUNCTION_LANGUAGE,		2, "Unsupported language '%s' specified for function '%s'") \
 	/*101 */_(ER_RTREE_RECT,		2, "RTree: %s must be an array with %u (point) or %u (rectangle/box) numeric coordinates") \
 	/*102 */_(ER_PROC_C,			2, "%s") \
-<<<<<<< HEAD
-	/*103 */_(ER_BSYNC_REJECT,		2, "Operation was rejected by certification") \
-	/*104 */_(ER_BSYNC_ROLLBACK,		2, "Operation was rejected by quorum") \
-	/*105 */_(ER_SERVER_ID_IS_LOCAL,	2, "Try to join to itself") \
-	/*106 */_(ER_BSYNC_SLAVE_INVALID,       2, "Operation from leader isnt valid for slave")
-=======
 	/*103 */_(ER_UNKNOWN_RTREE_INDEX_DISTANCE_TYPE,	2, "Unknown RTREE index distance type %s") \
 	/*104 */_(ER_PROTOCOL,			2, "%s") \
 	/*105 */_(ER_UPSERT_UNIQUE_SECONDARY_KEY, 2, "Space %s has a unique secondary index and does not support UPSERT") \
 	/*106 */_(ER_WRONG_INDEX_RECORD,  2, "Wrong record in _index space: got {%s}, expected {%s}") \
 	/*107 */_(ER_WRONG_INDEX_PARTS, 2, "Wrong index parts (field %u): %s; expected field1 id (number), field1 type (string), ...") \
 	/*108 */_(ER_WRONG_INDEX_OPTIONS, 2, "Wrong index options (field %u): %s") \
->>>>>>> e7459b7c
+	/*109 */_(ER_BSYNC_REJECT,		2, "Operation was rejected by certification") \
+	/*110 */_(ER_BSYNC_ROLLBACK,		2, "Operation was rejected by quorum") \
+	/*111 */_(ER_SERVER_ID_IS_LOCAL,	2, "Try to join to itself") \
+	/*112 */_(ER_BSYNC_SLAVE_INVALID,       2, "Operation from leader isnt valid for slave")
 
 /*
  * !IMPORTANT! Please follow instructions at start of the file
