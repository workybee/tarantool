#ifndef INCLUDES_BOX_CLUSTER_H
#define INCLUDES_BOX_CLUSTER_H
/*
 * Copyright 2010-2015, Tarantool AUTHORS, please see AUTHORS file.
 *
 * Redistribution and use in source and binary forms, with or
 * without modification, are permitted provided that the following
 * conditions are met:
 *
 * 1. Redistributions of source code must retain the above
 *    copyright notice, this list of conditions and the
 *    following disclaimer.
 *
 * 2. Redistributions in binary form must reproduce the above
 *    copyright notice, this list of conditions and the following
 *    disclaimer in the documentation and/or other materials
 *    provided with the distribution.
 *
 * THIS SOFTWARE IS PROVIDED BY <COPYRIGHT HOLDER> ``AS IS'' AND
 * ANY EXPRESS OR IMPLIED WARRANTIES, INCLUDING, BUT NOT LIMITED
 * TO, THE IMPLIED WARRANTIES OF MERCHANTABILITY AND FITNESS FOR
 * A PARTICULAR PURPOSE ARE DISCLAIMED. IN NO EVENT SHALL
 * <COPYRIGHT HOLDER> OR CONTRIBUTORS BE LIABLE FOR ANY DIRECT,
 * INDIRECT, INCIDENTAL, SPECIAL, EXEMPLARY, OR CONSEQUENTIAL
 * DAMAGES (INCLUDING, BUT NOT LIMITED TO, PROCUREMENT OF
 * SUBSTITUTE GOODS OR SERVICES; LOSS OF USE, DATA, OR PROFITS; OR
 * BUSINESS INTERRUPTION) HOWEVER CAUSED AND ON ANY THEORY OF
 * LIABILITY, WHETHER IN CONTRACT, STRICT LIABILITY, OR TORT
 * (INCLUDING NEGLIGENCE OR OTHERWISE) ARISING IN ANY WAY OUT OF
 * THE USE OF THIS SOFTWARE, EVEN IF ADVISED OF THE POSSIBILITY OF
 * SUCH DAMAGE.
 */
#include "tt_uuid.h"
#include <stdint.h>
#define RB_COMPACT 1
#include <third_party/rb.h> /* serverset_t */

/**
 * @module cluster - global state of multi-master
 * replicated database.
 *
 * Right now the cluster can only consist of instances
 * connected with asynchronous master-master replication.
 *
 * Each cluster has a globally unique identifier. Each
 * server in the cluster is identified as well. A server
 * which is part of one cluster can not join another
 * cluster.
 *
 * Cluster and server identifiers are stored in a system
 * space _cluster on all servers. The server identifier
 * is also stored in each snapshot header, this is how
 * the server knows which server id in the _cluster space is
 * its own id.
 *
 * Cluster and server identifiers are globally unique
 * (UUID, universally unique identifiers). In addition
 * to these unique but long identifiers, a short integer id
 * is used for pervasive server identification in a replication
 * stream, a snapshot, or internal data structures.
 * The mapping between 16-byte globally unique id and
 * 4 byte cluster local id is stored in _cluster space. When
 * a server joins the cluster, it sends its globally unique
 * identifier to one of the masters, and gets its cluster
 * local identifier as part of the reply to the JOIN request
 * (in fact, it gets it as a REPLACE request in _cluster
 * system space along with the rest of the replication
 * stream).
 *
 * Cluster state on each server is represented by a table
 * like below:
 *
 *   ----------------------------------
 *  | server id        | confirmed lsn |
 *   ----------------------------------
 *  | 1                |  1258         | <-- changes of the first server
 *   ----------------------------------
 *  | 2                |  1292         | <-- changes of the local server
 *   ----------------------------------
 *
 * This table is called in the code "cluster vector clock".
 * and is implemented in @file vclock.h
 */

#if defined(__cplusplus)
extern "C" {
#endif /* defined(__cplusplus) */

void
cluster_init(void);

void
cluster_free(void);

/** {{{ Global cluster identifier API **/

/** UUID of the cluster. */
extern struct tt_uuid cluster_id;

struct vclock *
cluster_clock();

/* }}} */

/** {{{ Cluster server API **/

/**
 * Summary information about server in the cluster.
 */
struct server {
	rb_node(struct server) link;
	struct tt_uuid uuid;
	struct applier *applier;
	struct relay *relay;
	uint32_t id;
};

enum {
	/**
	 * Reserved id used for local requests, snapshot rows and in cases
	 * where id is unknown.
	 */
	SERVER_ID_NIL = 0,
};

static inline bool
server_id_is_reserved(uint32_t id)
{
        return id == SERVER_ID_NIL;
}

/**
 * Find a server by UUID
 */
struct server *
server_by_uuid(const struct tt_uuid *uuid);

struct server *
server_first(void);

struct server *
server_next(struct server *server);

#define server_foreach(var) \
	for (struct server *var = server_first(); \
	     var != NULL; var = server_next(var))
/**
<<<<<<< HEAD
 * Set numeric cluster-local id of remote server.
 * table. Add server to the cluster lsn table with LSN = 0.
=======
 * Wait until local server uuid will be registered in _cluster table.
 * Used by box_init().
 */
void
cluster_wait_for_id();

/**
 * Register the universally unique identifier of a remote server and
 * a matching cluster-local identifier in the  cluster registry.
 * Called when a remote master joins the cluster.
 *
 * The server is added to the cluster lsn table with LSN 0.
>>>>>>> 93b7c456
 */
void
server_set_id(struct server *server, uint32_t id);

/*
 * Clear numeric cluster-local id of remote server.
 *
 * The server is removed from the cluster lsn table.
 */
void
server_clear_id(struct server *server);

/**
 * Register \a relay within the \a server.
 * \pre the only one relay can be registered.
 * \pre server->id != SERVER_ID_NIL
 */
void
server_set_relay(struct server *server, struct relay *relay);

/**
 * Unregister \a relay from the \a server.
 */
void
server_clear_relay(struct server *server);

#if defined(__cplusplus)
} /* extern "C" */

/**
 * Register the universally unique identifier of a remote server and
 * a matching cluster-local identifier in the  cluster registry.
 * Called from on_replace_dd_cluster() when a remote master joins the cluster.
 */
struct server *
cluster_add_server(uint32_t server_id, const struct tt_uuid *server_uuid);

void
cluster_set_appliers(struct applier **appliers, int count);

/** }}} **/

#endif /* defined(__cplusplus) */

#endif<|MERGE_RESOLUTION|>--- conflicted
+++ resolved
@@ -144,24 +144,17 @@
 #define server_foreach(var) \
 	for (struct server *var = server_first(); \
 	     var != NULL; var = server_next(var))
-/**
-<<<<<<< HEAD
+
+/**
+ * Wait until local server uuid will be registered in _cluster table.
+ * Used by box_init().
+ */
+void
+cluster_wait_for_id();
+
+/**
  * Set numeric cluster-local id of remote server.
  * table. Add server to the cluster lsn table with LSN = 0.
-=======
- * Wait until local server uuid will be registered in _cluster table.
- * Used by box_init().
- */
-void
-cluster_wait_for_id();
-
-/**
- * Register the universally unique identifier of a remote server and
- * a matching cluster-local identifier in the  cluster registry.
- * Called when a remote master joins the cluster.
- *
- * The server is added to the cluster lsn table with LSN 0.
->>>>>>> 93b7c456
  */
 void
 server_set_id(struct server *server, uint32_t id);
