dofile('utils.lua')
---
...
# Tree single-part unique
---
...
space = box.schema.create_space('tweedledum')
---
...
space:create_index('primary', { type = 'tree', parts = {1, 'str'}, unique = true})
---
...
-- Tree single-part non-unique
space:create_index('i1', { type = 'tree', parts = {2, 'str'}, unique = false})
---
...
-- Tree multi-part unique
space:create_index('i2', { type = 'tree', parts = {2, 'str', 3, 'str'}, unique = true})
---
...
-- Tree multi-part non-unique
space:create_index('i3', { type = 'tree', parts = {3, 'str', 4, 'str'}, unique = false })
---
...
-- Hash single-part unique
space:create_index('i4', { type = 'hash', parts = {1, 'str'}, unique = true})
---
...
-- Hash multi-part unique
space:create_index('i5', { type = 'hash', parts = {2, 'str', 3, 'str'}, unique = true})
---
...
space:insert{'pid_001', 'sid_001', 'tid_998', 'a'}
---
- ['pid_001', 'sid_001', 'tid_998', 'a']
...
space:insert{'pid_002', 'sid_001', 'tid_997', 'a'}
---
- ['pid_002', 'sid_001', 'tid_997', 'a']
...
space:insert{'pid_003', 'sid_002', 'tid_997', 'b'}
---
- ['pid_003', 'sid_002', 'tid_997', 'b']
...
space:insert{'pid_005', 'sid_002', 'tid_996', 'b'}
---
- ['pid_005', 'sid_002', 'tid_996', 'b']
...
space:insert{'pid_007', 'sid_003', 'tid_996', 'a'}
---
- ['pid_007', 'sid_003', 'tid_996', 'a']
...
space:insert{'pid_011', 'sid_004', 'tid_996', 'c'}
---
- ['pid_011', 'sid_004', 'tid_996', 'c']
...
space:insert{'pid_013', 'sid_005', 'tid_996', 'b'}
---
- ['pid_013', 'sid_005', 'tid_996', 'b']
...
space:insert{'pid_017', 'sid_006', 'tid_996', 'a'}
---
- ['pid_017', 'sid_006', 'tid_996', 'a']
...
space:insert{'pid_019', 'sid_005', 'tid_995', 'a'}
---
- ['pid_019', 'sid_005', 'tid_995', 'a']
...
space:insert{'pid_023', 'sid_005', 'tid_994', 'a'}
---
- ['pid_023', 'sid_005', 'tid_994', 'a']
...
-------------------------------------------------------------------------------
-- Iterator: tree single-part unique
-------------------------------------------------------------------------------
iterate('tweedledum', 'primary', 0, 1)
---
- - $pid_001$
  - $pid_002$
  - $pid_003$
  - $pid_005$
  - $pid_007$
  - $pid_011$
  - $pid_013$
  - $pid_017$
  - $pid_019$
  - $pid_023$
...
iterate('tweedledum', 'primary', 0, 1, box.index.ALL)
---
- - $pid_001$
  - $pid_002$
  - $pid_003$
  - $pid_005$
  - $pid_007$
  - $pid_011$
  - $pid_013$
  - $pid_017$
  - $pid_019$
  - $pid_023$
...
iterate('tweedledum', 'primary', 0, 1, box.index.EQ)
---
- - $pid_001$
  - $pid_002$
  - $pid_003$
  - $pid_005$
  - $pid_007$
  - $pid_011$
  - $pid_013$
  - $pid_017$
  - $pid_019$
  - $pid_023$
...
iterate('tweedledum', 'primary', 0, 1, box.index.REQ)
---
- - $pid_023$
  - $pid_019$
  - $pid_017$
  - $pid_013$
  - $pid_011$
  - $pid_007$
  - $pid_005$
  - $pid_003$
  - $pid_002$
  - $pid_001$
...
iterate('tweedledum', 'primary', 0, 1, box.index.GE)
---
- - $pid_001$
  - $pid_002$
  - $pid_003$
  - $pid_005$
  - $pid_007$
  - $pid_011$
  - $pid_013$
  - $pid_017$
  - $pid_019$
  - $pid_023$
...
iterate('tweedledum', 'primary', 0, 1, box.index.GT)
---
- - $pid_001$
  - $pid_002$
  - $pid_003$
  - $pid_005$
  - $pid_007$
  - $pid_011$
  - $pid_013$
  - $pid_017$
  - $pid_019$
  - $pid_023$
...
iterate('tweedledum', 'primary', 0, 1, box.index.LE)
---
- - $pid_023$
  - $pid_019$
  - $pid_017$
  - $pid_013$
  - $pid_011$
  - $pid_007$
  - $pid_005$
  - $pid_003$
  - $pid_002$
  - $pid_001$
...
iterate('tweedledum', 'primary', 0, 1, box.index.LT)
---
- - $pid_023$
  - $pid_019$
  - $pid_017$
  - $pid_013$
  - $pid_011$
  - $pid_007$
  - $pid_005$
  - $pid_003$
  - $pid_002$
  - $pid_001$
...
iterate('tweedledum', 'primary', 0, 1, box.index.EQ, 'pid_003')
---
- - $pid_003$
...
iterate('tweedledum', 'primary', 0, 1, box.index.REQ, 'pid_003')
---
- - $pid_003$
...
iterate('tweedledum', 'primary', 0, 1, box.index.EQ, 'pid_666')
---
- []
...
iterate('tweedledum', 'primary', 0, 1, box.index.REQ, 'pid_666')
---
- []
...
iterate('tweedledum', 'primary', 0, 1, box.index.GE, 'pid_001')
---
- - $pid_001$
  - $pid_002$
  - $pid_003$
  - $pid_005$
  - $pid_007$
  - $pid_011$
  - $pid_013$
  - $pid_017$
  - $pid_019$
  - $pid_023$
...
iterate('tweedledum', 'primary', 0, 1, box.index.GT, 'pid_001')
---
- - $pid_002$
  - $pid_003$
  - $pid_005$
  - $pid_007$
  - $pid_011$
  - $pid_013$
  - $pid_017$
  - $pid_019$
  - $pid_023$
...
iterate('tweedledum', 'primary', 0, 1, box.index.GE, 'pid_999')
---
- []
...
iterate('tweedledum', 'primary', 0, 1, box.index.GT, 'pid_999')
---
- []
...
iterate('tweedledum', 'primary', 0, 1, box.index.LE, 'pid_002')
---
- - $pid_002$
  - $pid_001$
...
iterate('tweedledum', 'primary', 0, 1, box.index.LT, 'pid_002')
---
- - $pid_001$
...
iterate('tweedledum', 'primary', 0, 1, box.index.LE, 'pid_000')
---
- []
...
iterate('tweedledum', 'primary', 0, 1, box.index.LT, 'pid_000')
---
- []
...
-------------------------------------------------------------------------------
-- Iterator: tree single-part non-unique
-------------------------------------------------------------------------------
iterate('tweedledum', 'i1', 1, 2, box.index.ALL)
---
- - $sid_001$
  - $sid_001$
  - $sid_002$
  - $sid_002$
  - $sid_003$
  - $sid_004$
  - $sid_005$
  - $sid_005$
  - $sid_005$
  - $sid_006$
...
iterate('tweedledum', 'i1', 1, 2, box.index.EQ)
---
- - $sid_001$
  - $sid_001$
  - $sid_002$
  - $sid_002$
  - $sid_003$
  - $sid_004$
  - $sid_005$
  - $sid_005$
  - $sid_005$
  - $sid_006$
...
iterate('tweedledum', 'i1', 1, 2, box.index.REQ)
---
- - $sid_006$
  - $sid_005$
  - $sid_005$
  - $sid_005$
  - $sid_004$
  - $sid_003$
  - $sid_002$
  - $sid_002$
  - $sid_001$
  - $sid_001$
...
iterate('tweedledum', 'i1', 1, 2, box.index.GE)
---
- - $sid_001$
  - $sid_001$
  - $sid_002$
  - $sid_002$
  - $sid_003$
  - $sid_004$
  - $sid_005$
  - $sid_005$
  - $sid_005$
  - $sid_006$
...
iterate('tweedledum', 'i1', 1, 2, box.index.GT)
---
- - $sid_001$
  - $sid_001$
  - $sid_002$
  - $sid_002$
  - $sid_003$
  - $sid_004$
  - $sid_005$
  - $sid_005$
  - $sid_005$
  - $sid_006$
...
iterate('tweedledum', 'i1', 1, 2, box.index.LE)
---
- - $sid_006$
  - $sid_005$
  - $sid_005$
  - $sid_005$
  - $sid_004$
  - $sid_003$
  - $sid_002$
  - $sid_002$
  - $sid_001$
  - $sid_001$
...
iterate('tweedledum', 'i1', 1, 2, box.index.LT)
---
- - $sid_006$
  - $sid_005$
  - $sid_005$
  - $sid_005$
  - $sid_004$
  - $sid_003$
  - $sid_002$
  - $sid_002$
  - $sid_001$
  - $sid_001$
...
iterate('tweedledum', 'i1', 1, 2, box.index.EQ, 'sid_005')
---
- - $sid_005$
  - $sid_005$
  - $sid_005$
...
iterate('tweedledum', 'i1', 1, 2, box.index.REQ, 'sid_005')
---
- - $sid_005$
  - $sid_005$
  - $sid_005$
...
iterate('tweedledum', 'i1', 1, 2, box.index.GE, 'sid_005')
---
- - $sid_005$
  - $sid_005$
  - $sid_005$
  - $sid_006$
...
iterate('tweedledum', 'i1', 1, 2, box.index.GT, 'sid_005')
---
- - $sid_006$
...
iterate('tweedledum', 'i1', 1, 2, box.index.GE, 'sid_999')
---
- []
...
iterate('tweedledum', 'i1', 1, 2, box.index.GT, 'sid_999')
---
- []
...
iterate('tweedledum', 'i1', 1, 2, box.index.LE, 'sid_005')
---
- - $sid_005$
  - $sid_005$
  - $sid_005$
  - $sid_004$
  - $sid_003$
  - $sid_002$
  - $sid_002$
  - $sid_001$
  - $sid_001$
...
iterate('tweedledum', 'i1', 1, 2, box.index.LT, 'sid_005')
---
- - $sid_004$
  - $sid_003$
  - $sid_002$
  - $sid_002$
  - $sid_001$
  - $sid_001$
...
iterate('tweedledum', 'i1', 1, 2, box.index.LE, 'sid_000')
---
- []
...
iterate('tweedledum', 'i1', 1, 2, box.index.LT, 'sid_000')
---
- []
...
-------------------------------------------------------------------------------
-- Iterator: tree multi-part unique
-------------------------------------------------------------------------------
iterate('tweedledum', 'i2', 1, 3, box.index.ALL)
---
- - $sid_001$tid_997$
  - $sid_001$tid_998$
  - $sid_002$tid_996$
  - $sid_002$tid_997$
  - $sid_003$tid_996$
  - $sid_004$tid_996$
  - $sid_005$tid_994$
  - $sid_005$tid_995$
  - $sid_005$tid_996$
  - $sid_006$tid_996$
...
iterate('tweedledum', 'i2', 1, 3, box.index.EQ)
---
- - $sid_001$tid_997$
  - $sid_001$tid_998$
  - $sid_002$tid_996$
  - $sid_002$tid_997$
  - $sid_003$tid_996$
  - $sid_004$tid_996$
  - $sid_005$tid_994$
  - $sid_005$tid_995$
  - $sid_005$tid_996$
  - $sid_006$tid_996$
...
iterate('tweedledum', 'i2', 1, 3, box.index.REQ)
---
- - $sid_006$tid_996$
  - $sid_005$tid_996$
  - $sid_005$tid_995$
  - $sid_005$tid_994$
  - $sid_004$tid_996$
  - $sid_003$tid_996$
  - $sid_002$tid_997$
  - $sid_002$tid_996$
  - $sid_001$tid_998$
  - $sid_001$tid_997$
...
iterate('tweedledum', 'i2', 1, 3, box.index.GE)
---
- - $sid_001$tid_997$
  - $sid_001$tid_998$
  - $sid_002$tid_996$
  - $sid_002$tid_997$
  - $sid_003$tid_996$
  - $sid_004$tid_996$
  - $sid_005$tid_994$
  - $sid_005$tid_995$
  - $sid_005$tid_996$
  - $sid_006$tid_996$
...
iterate('tweedledum', 'i2', 1, 3, box.index.GT)
---
- - $sid_001$tid_997$
  - $sid_001$tid_998$
  - $sid_002$tid_996$
  - $sid_002$tid_997$
  - $sid_003$tid_996$
  - $sid_004$tid_996$
  - $sid_005$tid_994$
  - $sid_005$tid_995$
  - $sid_005$tid_996$
  - $sid_006$tid_996$
...
iterate('tweedledum', 'i2', 1, 3, box.index.LE)
---
- - $sid_006$tid_996$
  - $sid_005$tid_996$
  - $sid_005$tid_995$
  - $sid_005$tid_994$
  - $sid_004$tid_996$
  - $sid_003$tid_996$
  - $sid_002$tid_997$
  - $sid_002$tid_996$
  - $sid_001$tid_998$
  - $sid_001$tid_997$
...
iterate('tweedledum', 'i2', 1, 3, box.index.LT)
---
- - $sid_006$tid_996$
  - $sid_005$tid_996$
  - $sid_005$tid_995$
  - $sid_005$tid_994$
  - $sid_004$tid_996$
  - $sid_003$tid_996$
  - $sid_002$tid_997$
  - $sid_002$tid_996$
  - $sid_001$tid_998$
  - $sid_001$tid_997$
...
iterate('tweedledum', 'i2', 1, 3, box.index.EQ, 'sid_005')
---
- - $sid_005$tid_994$
  - $sid_005$tid_995$
  - $sid_005$tid_996$
...
iterate('tweedledum', 'i2', 1, 3, box.index.EQ, 'sid_005', 'tid_995')
---
- - $sid_005$tid_995$
...
iterate('tweedledum', 'i2', 1, 3, box.index.EQ, 'sid_005', 'tid_999')
---
- []
...
iterate('tweedledum', 'i2', 1, 3, box.index.REQ, 'sid_005')
---
- - $sid_005$tid_996$
  - $sid_005$tid_995$
  - $sid_005$tid_994$
...
iterate('tweedledum', 'i2', 1, 3, box.index.REQ, 'sid_005', 'tid_995')
---
- - $sid_005$tid_995$
...
iterate('tweedledum', 'i2', 1, 3, box.index.REQ, 'sid_005', 'tid_999')
---
- []
...
iterate('tweedledum', 'i2', 1, 3, box.index.GE, 'sid_005')
---
- - $sid_005$tid_994$
  - $sid_005$tid_995$
  - $sid_005$tid_996$
  - $sid_006$tid_996$
...
iterate('tweedledum', 'i2', 1, 3, box.index.GT, 'sid_005')
---
- - $sid_006$tid_996$
...
iterate('tweedledum', 'i2', 1, 3, box.index.GE, 'sid_005', 'tid_995')
---
- - $sid_005$tid_995$
  - $sid_005$tid_996$
  - $sid_006$tid_996$
...
iterate('tweedledum', 'i2', 1, 3, box.index.GT, 'sid_005', 'tid_995')
---
- - $sid_005$tid_996$
  - $sid_006$tid_996$
...
iterate('tweedledum', 'i2', 1, 3, box.index.GE, 'sid_005', 'tid_999')
---
- - $sid_006$tid_996$
...
iterate('tweedledum', 'i2', 1, 3, box.index.GT, 'sid_005', 'tid_999')
---
- - $sid_006$tid_996$
...
iterate('tweedledum', 'i2', 1, 3, box.index.GE, 'sid_999')
---
- []
...
iterate('tweedledum', 'i2', 1, 3, box.index.GT, 'sid_999')
---
- []
...
iterate('tweedledum', 'i2', 1, 3, box.index.LE, 'sid_005')
---
- - $sid_005$tid_996$
  - $sid_005$tid_995$
  - $sid_005$tid_994$
  - $sid_004$tid_996$
  - $sid_003$tid_996$
  - $sid_002$tid_997$
  - $sid_002$tid_996$
  - $sid_001$tid_998$
  - $sid_001$tid_997$
...
iterate('tweedledum', 'i2', 1, 3, box.index.LT, 'sid_005')
---
- - $sid_004$tid_996$
  - $sid_003$tid_996$
  - $sid_002$tid_997$
  - $sid_002$tid_996$
  - $sid_001$tid_998$
  - $sid_001$tid_997$
...
iterate('tweedledum', 'i2', 1, 3, box.index.LE, 'sid_005', 'tid_997')
---
- - $sid_005$tid_996$
  - $sid_005$tid_995$
  - $sid_005$tid_994$
  - $sid_004$tid_996$
  - $sid_003$tid_996$
  - $sid_002$tid_997$
  - $sid_002$tid_996$
  - $sid_001$tid_998$
  - $sid_001$tid_997$
...
iterate('tweedledum', 'i2', 1, 3, box.index.LT, 'sid_005', 'tid_997')
---
- - $sid_005$tid_996$
  - $sid_005$tid_995$
  - $sid_005$tid_994$
  - $sid_004$tid_996$
  - $sid_003$tid_996$
  - $sid_002$tid_997$
  - $sid_002$tid_996$
  - $sid_001$tid_998$
  - $sid_001$tid_997$
...
iterate('tweedledum', 'i2', 1, 3, box.index.LE, 'sid_005', 'tid_000')
---
- - $sid_004$tid_996$
  - $sid_003$tid_996$
  - $sid_002$tid_997$
  - $sid_002$tid_996$
  - $sid_001$tid_998$
  - $sid_001$tid_997$
...
iterate('tweedledum', 'i2', 1, 3, box.index.LT, 'sid_005', 'tid_000')
---
- - $sid_004$tid_996$
  - $sid_003$tid_996$
  - $sid_002$tid_997$
  - $sid_002$tid_996$
  - $sid_001$tid_998$
  - $sid_001$tid_997$
...
iterate('tweedledum', 'i2', 1, 3, box.index.LE, 'sid_000')
---
- []
...
iterate('tweedledum', 'i2', 1, 3, box.index.LT, 'sid_000')
---
- []
...
-------------------------------------------------------------------------------
-- Iterator: tree multi-part non-unique
-------------------------------------------------------------------------------
iterate('tweedledum', 'i3', 2, 4, box.index.ALL)
---
- - $tid_994$a$
  - $tid_995$a$
  - $tid_996$a$
  - $tid_996$a$
  - $tid_996$b$
  - $tid_996$b$
  - $tid_996$c$
  - $tid_997$a$
  - $tid_997$b$
  - $tid_998$a$
...
iterate('tweedledum', 'i3', 2, 4, box.index.EQ)
---
- - $tid_994$a$
  - $tid_995$a$
  - $tid_996$a$
  - $tid_996$a$
  - $tid_996$b$
  - $tid_996$b$
  - $tid_996$c$
  - $tid_997$a$
  - $tid_997$b$
  - $tid_998$a$
...
iterate('tweedledum', 'i3', 2, 4, box.index.REQ)
---
- - $tid_998$a$
  - $tid_997$b$
  - $tid_997$a$
  - $tid_996$c$
  - $tid_996$b$
  - $tid_996$b$
  - $tid_996$a$
  - $tid_996$a$
  - $tid_995$a$
  - $tid_994$a$
...
iterate('tweedledum', 'i3', 2, 4, box.index.GE)
---
- - $tid_994$a$
  - $tid_995$a$
  - $tid_996$a$
  - $tid_996$a$
  - $tid_996$b$
  - $tid_996$b$
  - $tid_996$c$
  - $tid_997$a$
  - $tid_997$b$
  - $tid_998$a$
...
iterate('tweedledum', 'i3', 2, 4, box.index.GT)
---
- - $tid_994$a$
  - $tid_995$a$
  - $tid_996$a$
  - $tid_996$a$
  - $tid_996$b$
  - $tid_996$b$
  - $tid_996$c$
  - $tid_997$a$
  - $tid_997$b$
  - $tid_998$a$
...
iterate('tweedledum', 'i3', 2, 4, box.index.LE)
---
- - $tid_998$a$
  - $tid_997$b$
  - $tid_997$a$
  - $tid_996$c$
  - $tid_996$b$
  - $tid_996$b$
  - $tid_996$a$
  - $tid_996$a$
  - $tid_995$a$
  - $tid_994$a$
...
iterate('tweedledum', 'i3', 2, 4, box.index.LT)
---
- - $tid_998$a$
  - $tid_997$b$
  - $tid_997$a$
  - $tid_996$c$
  - $tid_996$b$
  - $tid_996$b$
  - $tid_996$a$
  - $tid_996$a$
  - $tid_995$a$
  - $tid_994$a$
...
iterate('tweedledum', 'i3', 2, 4, box.index.EQ, 'tid_996')
---
- - $tid_996$a$
  - $tid_996$a$
  - $tid_996$b$
  - $tid_996$b$
  - $tid_996$c$
...
iterate('tweedledum', 'i3', 2, 4, box.index.EQ, 'tid_996', 'a')
---
- - $tid_996$a$
  - $tid_996$a$
...
iterate('tweedledum', 'i3', 2, 4, box.index.EQ, 'tid_996', 'z')
---
- []
...
iterate('tweedledum', 'i3', 2, 4, box.index.REQ, 'tid_996')
---
- - $tid_996$c$
  - $tid_996$b$
  - $tid_996$b$
  - $tid_996$a$
  - $tid_996$a$
...
iterate('tweedledum', 'i3', 2, 4, box.index.REQ, 'tid_996', 'a')
---
- - $tid_996$a$
  - $tid_996$a$
...
iterate('tweedledum', 'i3', 2, 4, box.index.REQ, 'tid_996', '0')
---
- []
...
iterate('tweedledum', 'i3', 2, 4, box.index.GE, 'tid_997')
---
- - $tid_997$a$
  - $tid_997$b$
  - $tid_998$a$
...
iterate('tweedledum', 'i3', 2, 4, box.index.GT, 'tid_997')
---
- - $tid_998$a$
...
iterate('tweedledum', 'i3', 2, 4, box.index.GE, 'tid_998')
---
- - $tid_998$a$
...
iterate('tweedledum', 'i3', 2, 4, box.index.GT, 'tid_998')
---
- []
...
iterate('tweedledum', 'i3', 2, 4, box.index.LE, 'tid_997')
---
- - $tid_997$b$
  - $tid_997$a$
  - $tid_996$c$
  - $tid_996$b$
  - $tid_996$b$
  - $tid_996$a$
  - $tid_996$a$
  - $tid_995$a$
  - $tid_994$a$
...
iterate('tweedledum', 'i3', 2, 4, box.index.LT, 'tid_997')
---
- - $tid_996$c$
  - $tid_996$b$
  - $tid_996$b$
  - $tid_996$a$
  - $tid_996$a$
  - $tid_995$a$
  - $tid_994$a$
...
iterate('tweedledum', 'i3', 2, 4, box.index.LE, 'tid_000')
---
- []
...
iterate('tweedledum', 'i3', 2, 4, box.index.LT, 'tid_000')
---
- []
...
iterate('tweedledum', 'i3', 2, 4, box.index.LT, 'tid_996', 'to', 'many', 'keys')
---
- error: Invalid key part count (expected [0..2], got 4)
...
-------------------------------------------------------------------------------
-- Iterator: hash single-part unique
-------------------------------------------------------------------------------
iterate('tweedledum', 'i4', 0, 1)
---
- - $pid_001$
  - $pid_002$
  - $pid_003$
  - $pid_005$
  - $pid_007$
  - $pid_011$
  - $pid_013$
  - $pid_017$
  - $pid_019$
  - $pid_023$
...
iterate('tweedledum', 'i4', 0, 1, box.index.ALL)
---
- - $pid_001$
  - $pid_002$
  - $pid_003$
  - $pid_005$
  - $pid_007$
  - $pid_011$
  - $pid_013$
  - $pid_017$
  - $pid_019$
  - $pid_023$
...
iterate('tweedledum', 'i4', 0, 1, box.index.EQ)
---
- error: Invalid key part count in an exact match (expected 1, got 0)
...
iterate('tweedledum', 'i4', 0, 1, box.index.EQ, 'pid_003')
---
- - $pid_003$
...
iterate('tweedledum', 'i4', 0, 1, box.index.EQ, 'pid_666')
---
- []
...
-------------------------------------------------------------------------------
-- Iterator: hash multi-part unique
-------------------------------------------------------------------------------
iterate('tweedledum', 'i5', 1, 3, box.index.ALL)
---
- - $sid_001$tid_997$
  - $sid_001$tid_998$
  - $sid_002$tid_996$
  - $sid_002$tid_997$
  - $sid_003$tid_996$
  - $sid_004$tid_996$
  - $sid_005$tid_994$
  - $sid_005$tid_995$
  - $sid_005$tid_996$
  - $sid_006$tid_996$
...
iterate('tweedledum', 'i5', 1, 3, box.index.EQ, 'sid_005')
---
- error: Invalid key part count in an exact match (expected 2, got 1)
...
iterate('tweedledum', 'i5', 1, 3, box.index.EQ, 'sid_005', 'tid_995')
---
- - $sid_005$tid_995$
...
iterate('tweedledum', 'i5', 1, 3, box.index.EQ, 'sid_005', 'tid_999')
---
- []
...
iterate('tweedledum', 'i5', 1, 3, box.index.EQ, 'sid_005', 'tid_995', 'a')
---
- error: Invalid key part count (expected [0..2], got 3)
...
-------------------------------------------------------------------------------
-- Iterator: various
-------------------------------------------------------------------------------
space.index['primary']:pairs({}, {iterator = -666 })
---
- error: Tree index does not support requested iterator type
...
-- Test cases for #123: box.index.count does not check arguments properly
space.index['primary']:pairs(function() end, { iterator = box.index.EQ })
---
<<<<<<< HEAD
- error: 'builtin/msgpackffi.lua:264: can not encode Lua type: ''function'''
=======
- error: 'builtin/msgpackffi.lua:259: can not encode Lua type: ''function'''
>>>>>>> 33f07795
...
-- Check that iterators successfully invalidated when index deleted
gen, param, state = space.index['i1']:pairs(nil, { iterator = box.index.GE })
---
...
index_space = box.space[box.schema.INDEX_ID]
---
...
index_space:delete{space.id, space.index['i1'].id}
---
- [512, 1, 'i1', 'tree', 0, 1, 1, 'str']
...
gen(param, state)
---
- null
...
space:drop()
---
...
-------------------------------------------------------------------------------
-- Iterator: https://github.com/tarantool/tarantool/issues/464
-- Iterator safety after changing schema
-------------------------------------------------------------------------------
space = box.schema.create_space('test', {temporary=true})
---
...
space:create_index('primary', {type='HASH',unique=true})
---
...
space:create_index('t1', {type='TREE',unique=true})
---
...
space:create_index('t2', {type='TREE',unique=true})
---
...
box.space.test:insert{0}
---
- [0]
...
box.space.test:insert{1}
---
- [1]
...
gen, param, state = space.index.t1:pairs({}, {iterator = box.index.ALL})
---
...
print(gen(param, state))
---
...
id = space.index.t1.id
---
...
box.schema.index.drop(space.id, id)
---
...
box.schema.index.alter(space.id, space.index.t2.id, {id = id})
---
...
print(gen(param, state))
---
...
space:drop()
---
...<|MERGE_RESOLUTION|>--- conflicted
+++ resolved
@@ -891,11 +891,7 @@
 -- Test cases for #123: box.index.count does not check arguments properly
 space.index['primary']:pairs(function() end, { iterator = box.index.EQ })
 ---
-<<<<<<< HEAD
 - error: 'builtin/msgpackffi.lua:264: can not encode Lua type: ''function'''
-=======
-- error: 'builtin/msgpackffi.lua:259: can not encode Lua type: ''function'''
->>>>>>> 33f07795
 ...
 -- Check that iterators successfully invalidated when index deleted
 gen, param, state = space.index['i1']:pairs(nil, { iterator = box.index.GE })
