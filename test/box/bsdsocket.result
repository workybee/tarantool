--- conflicted
+++ resolved
@@ -149,7 +149,7 @@
 ---
 - RW
 ...
-pong = s:sysread(4096)
+pong = s:sysread()
 ---
 ...
 string.len(pong)
@@ -177,11 +177,7 @@
 ---
 - true
 ...
-<<<<<<< HEAD
 s:error()
-=======
-lua sc:sysread()
->>>>>>> 491dbc17
 ---
 - null
 ...
@@ -221,17 +217,13 @@
 ...
 sc:nonblock(true)
 ---
-<<<<<<< HEAD
-- true
-=======
-error: '[string "-- bsdsocket.lua (internal file)..."]:346: Socket option SO_ACCEPTCONN is read only'
->>>>>>> 491dbc17
+- true
 ...
 sc:readable(.5)
 ---
 - true
 ...
-sc:sysread(4096)
+sc:sysread()
 ---
 - ok
 ...
@@ -273,7 +265,7 @@
 ...
 s:setsockopt('SOL_SOCKET', 'SO_ACCEPTCONN', 1)
 ---
-- error: 'builtin/socket.lua:339: Socket option SO_ACCEPTCONN is read only'
+- error: 'builtin/socket.lua:340: Socket option SO_ACCEPTCONN is read only'
 ...
 s:getsockopt('SOL_SOCKET', 'SO_RCVBUF') > 32
 ---
@@ -693,7 +685,7 @@
 ---
 - true
 ...
-s:recv(4096)
+s:recv()
 ---
 - Hello, world
 ...
@@ -705,7 +697,7 @@
 ---
 - true
 ...
-d, from = s:recvfrom(4096)
+d, from = s:recvfrom()
 ---
 ...
 from.port > 0
@@ -776,7 +768,7 @@
 ---
 - true
 ...
-data_r, from_r = sc:recvfrom(4096)
+data_r, from_r = sc:recvfrom()
 ---
 ...
 data_r
@@ -854,11 +846,7 @@
 ---
 - true
 ...
-<<<<<<< HEAD
 sc, e = socket.tcp_connect('127.0.0.1', port), errno()
-=======
-lua local d, from = s:recvfrom() print(' - ', from.port > 0) from.port = 'Random port' return box.cjson.encode{d, from}
->>>>>>> 491dbc17
 ---
 ...
 sc ~= nil
@@ -921,11 +909,7 @@
 ---
 - true
 ...
-<<<<<<< HEAD
 socket.tcp_connect('unix/', path), errno() == errno.ECONNREFUSED
-=======
-lua data_r, from_r = sc:recvfrom()
->>>>>>> 491dbc17
 ---
 - null
 - true
